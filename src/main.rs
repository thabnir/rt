--- conflicted
+++ resolved
@@ -1,8 +1,10 @@
+pub mod bvh;
 pub mod bvh;
 pub mod camera;
 pub mod hittable;
 pub mod material;
 pub mod ray;
+pub mod vec3;
 pub mod vec3;
 
 use crate::{
@@ -18,14 +20,10 @@
 use std::{
     fs::File,
     ops::Deref,
-<<<<<<< HEAD
     sync::{
         atomic::{AtomicBool, Ordering},
         Arc, RwLock,
     },
-=======
-    sync::{atomic::AtomicBool, Arc, RwLock},
->>>>>>> aee72e29
     time::{Duration, Instant},
 };
 use winit::{
@@ -36,6 +34,7 @@
 };
 
 const WIDTH: u32 = 1600;
+const WIDTH: u32 = 1600;
 const HEIGHT: u32 = 1000;
 
 // TODO: figure out how to apply gamma correction to the preview in a performant way
@@ -48,6 +47,7 @@
     // https://www.rustsim.org/blog/2020/03/23/simd-aosoa-in-nalgebra/
 
     // Initialized to 0xff so that the alpha channel is 255, since alpha isn't updated in the render loop
+    let render_buffer = Arc::new(RwLock::new([0xffu8; (WIDTH * HEIGHT * 4) as usize]));
     let render_buffer = Arc::new(RwLock::new([0xffu8; (WIDTH * HEIGHT * 4) as usize]));
 
     let event_loop = EventLoop::new();
@@ -74,24 +74,23 @@
 
     window.set_visible(true);
 
-    // let (send_close, receive_close) = mpsc::channel();
-    // TODO: maybe use a Condvar for this? https://doc.rust-lang.org/std/sync/struct.Condvar.html
-    // Only if bored tho cause this already works just fine
-    let closing = Arc::new(AtomicBool::new(false));
-
     // Raytracing thread
     std::thread::Builder::new()
+        .name("rt_thread".into())
         .name("rt_thread".into())
         .stack_size((WIDTH * HEIGHT * 4 * 3) as usize) // Avoid stack overflow at high res
         .spawn({
             let render_buffer = render_buffer.clone();
             let closing = closing.clone();
+            let closing = closing.clone();
             move || {
                 render_thread(camera, world, render_buffer, &closing);
+                render_thread(camera, world, render_buffer, &closing);
             }
         })
         .unwrap();
 
+    // Preview window event loop
     // Preview window event loop
     let mut last_update = Instant::now();
     event_loop.run(move |event, _, control_flow| {
@@ -103,12 +102,9 @@
                 ..
             } => {
                 // Write the image as it is on close request
-<<<<<<< HEAD
                 closing.store(true, Ordering::Relaxed);
-=======
-                closing.store(true, std::sync::atomic::Ordering::Relaxed);
->>>>>>> aee72e29
                 let write_thread = std::thread::Builder::new()
+                    .name("write_thread".into())
                     .name("write_thread".into())
                     .stack_size((WIDTH * HEIGHT * 4 * 3) as usize) // Avoid stack overflow
                     .spawn({
@@ -117,6 +113,7 @@
                             let out_file = File::create("preview_out.ppm").unwrap();
                             let mut copy_buf = [0u8; (WIDTH * HEIGHT * 4) as usize];
                             {
+                                let buffer = render_buffer.read().unwrap();
                                 let buffer = render_buffer.read().unwrap();
                                 copy_buf.clone_from_slice(buffer.deref());
                             }
@@ -176,6 +173,7 @@
                 // Update the pixel buffer based on the new rays/pixel colors
                 {
                     let buffer = render_buffer.read().unwrap();
+                    let buffer = render_buffer.read().unwrap();
                     frame.clone_from_slice(buffer.deref());
                 }
 
@@ -191,6 +189,8 @@
 fn render_thread(
     camera: Camera,
     world: World,
+    render_buffer: Arc<RwLock<[u8; (WIDTH * HEIGHT * 4) as usize]>>,
+    closing: &AtomicBool,
     render_buffer: Arc<RwLock<[u8; (WIDTH * HEIGHT * 4) as usize]>>,
     closing: &AtomicBool,
 ) {
@@ -216,6 +216,14 @@
         256, 256, 256, 256, 256, 256, 256, 256, 256, 256, 256, 256, 256, 256, 256, 256, 256, 256,
         256, 256, 256, 256, 256, 256, 256, 256, 256, 256, 256, 256, 256, 256, 256, 256, 256, 256,
         256, 256, 256, 256, 256, 256, 256, 256, 256, 256, 256, 256, 256, 256, 256, 256, 256, 256,
+        128, 128, 128, 128, 128, 128, 128, 128, 128, 128, 128, 128, 128, 128, 128, 128, 128, 128,
+        256, 256, 256, 256, 256, 256, 256, 256, 256, 256, 256, 256, 256, 256, 256, 256, 256, 256,
+        256, 256, 256, 256, 256, 256, 256, 256, 256, 256, 256, 256, 256, 256, 256, 256, 256, 256,
+        256, 256, 256, 256, 256, 256, 256, 256, 256, 256, 256, 256, 256, 256, 256, 256, 256, 256,
+        256, 256, 256, 256, 256, 256, 256, 256, 256, 256, 256, 256, 256, 256, 256, 256, 256, 256,
+        256, 256, 256, 256, 256, 256, 256, 256, 256, 256, 256, 256, 256, 256, 256, 256, 256, 256,
+        256, 256, 256, 256, 256, 256, 256, 256, 256, 256, 256, 256, 256, 256, 256, 256, 256, 256,
+        256, 256, 256, 256, 256, 256, 256, 256, 256, 256, 256, 256, 256, 256, 256, 256, 256, 256,
     ];
     let num_samples_total: Vec<usize> = num_samples_at_pass
         .iter()
@@ -227,32 +235,35 @@
 
     // Accumulates samples in multiple passes
     let first_start = Instant::now();
+    let first_start = Instant::now();
     for (i, (num_samples, total_samples)) in num_samples_at_pass
         .iter()
         .zip(num_samples_total)
         .enumerate()
     {
         let sweep_start = Instant::now();
+        let sweep_start = Instant::now();
         println!(
+            "On sweep {} adding {} sample(s) for a total of {} sample(s) per pixel",
             "On sweep {} adding {} sample(s) for a total of {} sample(s) per pixel",
             i + 1,
             num_samples,
             total_samples,
+            total_samples,
         );
         render_pixels.par_iter().progress().for_each(|idx| {
-<<<<<<< HEAD
             if closing.load(Ordering::Relaxed) {
-=======
-            if closing.load(std::sync::atomic::Ordering::Relaxed) {
->>>>>>> aee72e29
                 return;
             }
             let x = idx % WIDTH;
             let y = idx / WIDTH;
             let i = (idx * 4) as usize;
             let new_color = camera.render_pixel(&world, x as usize, y as usize, *num_samples);
+            let new_color = camera.render_pixel(&world, x as usize, y as usize, *num_samples);
 
             let old_color = {
+                // This could MAYBE be done without a lock for better performance
+                let buffer = render_buffer.read().unwrap();
                 // This could MAYBE be done without a lock for better performance
                 let buffer = render_buffer.read().unwrap();
                 Vec3::new(
@@ -274,11 +285,25 @@
             let (r, g, b) = combined_color.as_rgb_linear();
 
             if let Ok(mut buffer) = render_buffer.write() {
+            if let Ok(mut buffer) = render_buffer.write() {
                 buffer[i] = r;
                 buffer[i + 1] = g;
                 buffer[i + 2] = b;
                 // buffer[i + 3] is the alpha channel. Should always contain 0xff.
             } else {
+                panic!("Failed to acquire buffer lock in ray tracing loop");
+            }
+        });
+        let sweep_duration = sweep_start.elapsed().as_secs_f64();
+        let total_duration = first_start.elapsed().as_secs_f64();
+        let total_rays_this_sweep = num_samples * WIDTH as usize * HEIGHT as usize;
+        let total_rays = total_samples * WIDTH as usize * HEIGHT as usize;
+        println!(
+            "Rendered sweep {} at {:.1} million rays/second, overall speed: {:.1} Mray/s",
+            i + 1,
+            total_rays_this_sweep as f64 / 1_000_000.0 / sweep_duration,
+            total_rays as f64 / 1_000_000.0 / total_duration,
+        );
                 panic!("Failed to acquire buffer lock in ray tracing loop");
             }
         });
@@ -298,6 +323,7 @@
 fn main() -> std::io::Result<()> {
     env_logger::init();
     let world: World = gen_scene(6, 6);
+    let world: World = gen_scene(6, 6);
 
     let image_width = WIDTH as usize;
     let image_height = HEIGHT as usize;
